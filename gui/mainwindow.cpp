--- conflicted
+++ resolved
@@ -818,15 +818,10 @@
             this, SLOT(replayError(const QString&)));
     connect(m_retracer, SIGNAL(foundState(ApiTraceState*)),
             this, SLOT(replayStateFound(ApiTraceState*)));
-<<<<<<< HEAD
+    connect(m_retracer, SIGNAL(foundProfile(trace::Profile*)),
+            this, SLOT(replayProfileFound(trace::Profile*)));
     connect(m_retracer, SIGNAL(foundThumbnails(const ImageHash&)),
             this, SLOT(replayThumbnailsFound(const ImageHash&)));
-=======
-    connect(m_retracer, SIGNAL(foundProfile(trace::Profile*)),
-            this, SLOT(replayProfileFound(trace::Profile*)));
-    connect(m_retracer, SIGNAL(foundThumbnails(const QList<QImage>&)),
-            this, SLOT(replayThumbnailsFound(const QList<QImage>&)));
->>>>>>> cd3f69ef
     connect(m_retracer, SIGNAL(retraceErrors(const QList<ApiTraceError>&)),
             this, SLOT(slotRetraceErrors(const QList<ApiTraceError>&)));
 
