--- conflicted
+++ resolved
@@ -231,7 +231,6 @@
     m_captureThumbnails = enable;
 }
 
-<<<<<<< HEAD
 void Retracer::addThumbnailToCapture(qlonglong num)
 {
     if (!m_thumbnailsToCapture.contains(num)) {
@@ -266,8 +265,6 @@
     return callSet;
 }
 
-=======
->>>>>>> cd3f69ef
 /**
  * Starting point for the retracing thread.
  *
