--- conflicted
+++ resolved
@@ -27,28 +27,14 @@
 #define _GLTRACE_HPP_
 
 
-<<<<<<< HEAD
-#include "glproc.hpp"
-=======
 #include <string.h>
 #include <stdlib.h>
 #include <map>
 
-#include "glimports.hpp"
->>>>>>> 97becb3b
+#include "glproc.hpp"
 
 
 namespace gltrace {
-
-
-<<<<<<< HEAD
-struct Context {
-=======
-enum Profile {
-    PROFILE_COMPAT,
-    PROFILE_ES1,
-    PROFILE_ES2,
-};
 
 
 /**
@@ -98,8 +84,7 @@
 
 class Context {
 public:
-    enum Profile profile;
->>>>>>> 97becb3b
+    enum gldispatch::Profile profile;
     bool user_arrays;
     bool user_arrays_arb;
     bool user_arrays_nv;
@@ -109,7 +94,7 @@
     std::map <GLuint, Buffer> buffers;
 
     Context(void) :
-        profile(PROFILE_COMPAT),
+        profile(gldispatch::PROFILE_COMPAT),
         user_arrays(false),
         user_arrays_arb(false),
         user_arrays_nv(false),
@@ -119,7 +104,7 @@
     inline bool
     needsShadowBuffers(void)
     {
-        return profile == PROFILE_ES1 || profile == PROFILE_ES2;
+        return profile == gldispatch::PROFILE_ES1 || profile == gldispatch::PROFILE_ES2;
     }
 };
 
