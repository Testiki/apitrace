/**************************************************************************
 *
 * Copyright 2011 Zack Rusin
 * All Rights Reserved.
 *
 * Permission is hereby granted, free of charge, to any person obtaining a copy
 * of this software and associated documentation files (the "Software"), to deal
 * in the Software without restriction, including without limitation the rights
 * to use, copy, modify, merge, publish, distribute, sublicense, and/or sell
 * copies of the Software, and to permit persons to whom the Software is
 * furnished to do so, subject to the following conditions:
 *
 * The above copyright notice and this permission notice shall be included in
 * all copies or substantial portions of the Software.
 *
 * THE SOFTWARE IS PROVIDED "AS IS", WITHOUT WARRANTY OF ANY KIND, EXPRESS OR
 * IMPLIED, INCLUDING BUT NOT LIMITED TO THE WARRANTIES OF MERCHANTABILITY,
 * FITNESS FOR A PARTICULAR PURPOSE AND NONINFRINGEMENT. IN NO EVENT SHALL THE
 * AUTHORS OR COPYRIGHT HOLDERS BE LIABLE FOR ANY CLAIM, DAMAGES OR OTHER
 * LIABILITY, WHETHER IN AN ACTION OF CONTRACT, TORT OR OTHERWISE, ARISING FROM,
 * OUT OF OR IN CONNECTION WITH THE SOFTWARE OR THE USE OR OTHER DEALINGS IN
 * THE SOFTWARE.
 *
 **************************************************************************/


#include "trace_snappyfile.hpp"

#include <snappy.h>

#include <iostream>

#include <assert.h>
#include <string.h>

using namespace Trace;

/*
 * Snappy file format.
 * -------------------
 *
 * Snappy at its core is just a compressoin algorithm so we're
 * creating a new file format which uses snappy compression
 * to hold the trace data.
 *
 * The file is composed of a number of chunks, they are:
 * chunk {
 *     uint32 - specifying the length of the compressed data
 *     compressed data, in little endian
 * }
 * File can contain any number of such chunks.
 * The default size of an uncompressed chunk is specified in
 * SNAPPY_CHUNK_SIZE.
 *
 * Note:
 * Currently the default size for a a to-be-compressed data is
 * 1mb, meaning that the compressed data will be <= 1mb.
 * The reason it's 1mb is because it seems
 * to offer a pretty good compression/disk io speed ratio
 * but that might change.
 *
 */

SnappyFile::SnappyFile(const std::string &filename,
                              File::Mode mode)
    : File(),
      m_cache(0),
      m_cachePtr(0),
      m_cacheSize(0)
{
    size_t maxCompressedLength =
        snappy::MaxCompressedLength(SNAPPY_CHUNK_SIZE);
    m_compressedCache = new char[maxCompressedLength];
}

SnappyFile::~SnappyFile()
{
    delete [] m_compressedCache;
    delete [] m_cache;
}

bool SnappyFile::rawOpen(const std::string &filename, File::Mode mode)
{
    std::ios_base::openmode fmode = std::fstream::binary;
    if (mode == File::Write) {
        fmode |= (std::fstream::out | std::fstream::trunc);
        createCache(SNAPPY_CHUNK_SIZE);
    } else if (mode == File::Read) {
        fmode |= std::fstream::in;
    }

    m_stream.open(filename.c_str(), fmode);

    //read in the initial buffer if we're reading
    if (m_stream.is_open() && mode == File::Read) {
        // read the snappy file identifier
        unsigned char byte1, byte2;
        m_stream >> byte1;
        m_stream >> byte2;
        assert(byte1 == SNAPPY_BYTE1 && byte2 == SNAPPY_BYTE2);

        flushReadCache();
    } else if (m_stream.is_open() && mode == File::Write) {
        // write the snappy file identifier
        m_stream << SNAPPY_BYTE1;
        m_stream << SNAPPY_BYTE2;
    }
    return m_stream.is_open();
}

bool SnappyFile::rawWrite(const void *buffer, size_t length)
{
    if (freeCacheSize() > length) {
        memcpy(m_cachePtr, buffer, length);
        m_cachePtr += length;
    } else if (freeCacheSize() == length) {
        memcpy(m_cachePtr, buffer, length);
        m_cachePtr += length;
        flushWriteCache();
    } else {
        int sizeToWrite = length;

        while (sizeToWrite >= freeCacheSize()) {
            int endSize = freeCacheSize();
            int offset = length - sizeToWrite;
            memcpy(m_cachePtr, (const char*)buffer + offset, endSize);
            sizeToWrite -= endSize;
            m_cachePtr += endSize;
            flushWriteCache();
        }
        if (sizeToWrite) {
            int offset = length - sizeToWrite;
            memcpy(m_cachePtr, (const char*)buffer + offset, sizeToWrite);
            m_cachePtr += sizeToWrite;
        }
    }

    return true;
}

bool SnappyFile::rawRead(void *buffer, size_t length)
{
    if (endOfData()) {
        return false;
    }

    if (freeCacheSize() >= length) {
        memcpy(buffer, m_cachePtr, length);
        m_cachePtr += length;
    } else {
        size_t sizeToRead = length;
        size_t offset = 0;
        while (sizeToRead) {
            size_t chunkSize = std::min(freeCacheSize(), sizeToRead);
            offset = length - sizeToRead;
            memcpy((char*)buffer + offset, m_cachePtr, chunkSize);
            m_cachePtr += chunkSize;
            sizeToRead -= chunkSize;
            if (sizeToRead > 0) {
                flushReadCache();
            }
            if (!m_cacheSize) {
                break;
            }
        }
    }

    return true;
}

int SnappyFile::rawGetc()
{
    int c = 0;
    if (!rawRead(&c, 1))
        return -1;
    return c;
}

void SnappyFile::rawClose()
{
    if (m_mode == File::Write) {
        flushWriteCache();
    }
    m_stream.close();
    delete [] m_cache;
    m_cache = NULL;
    m_cachePtr = NULL;
}

void SnappyFile::rawFlush()
{
    assert(m_mode == File::Write);
    flushWriteCache();
    m_stream.flush();
}

void SnappyFile::flushWriteCache()
{
    size_t inputLength = usedCacheSize();

    if (inputLength) {
        size_t compressedLength;

        ::snappy::RawCompress(m_cache, inputLength,
                              m_compressedCache, &compressedLength);

<<<<<<< HEAD
            writeCompressedLength(compressedLength);
            m_stream.write(m_compressedCache, compressedLength);
            m_cachePtr = m_cache;
        }
        assert(m_cachePtr == m_cache);
    } else if (m_mode == File::Read) {
        //assert(m_cachePtr == m_cache + m_cacheSize);
        m_currentOffset.chunk = m_stream.tellg();
        size_t compressedLength;
        compressedLength = readCompressedLength();

        if (compressedLength) {
            m_stream.read((char*)m_compressedCache, compressedLength);
            ::snappy::GetUncompressedLength(m_compressedCache, compressedLength,
                                            &m_cacheSize);
            createCache(m_cacheSize);
            ::snappy::RawUncompress(m_compressedCache, compressedLength,
                                    m_cache);
        } else {
            createCache(0);
        }
=======
        writeCompressedLength(compressedLength);
        m_stream.write(m_compressedCache, compressedLength);
        m_cachePtr = m_cache;
    }
    assert(m_cachePtr == m_cache);
}

void SnappyFile::flushReadCache()
{
    //assert(m_cachePtr == m_cache + m_cacheSize);
    size_t compressedLength;
    compressedLength = readCompressedLength();

    if (compressedLength) {
        m_stream.read((char*)m_compressedCache, compressedLength);
        ::snappy::GetUncompressedLength(m_compressedCache, compressedLength,
                                        &m_cacheSize);
        createCache(m_cacheSize);
        ::snappy::RawUncompress(m_compressedCache, compressedLength,
                                m_cache);
    } else {
        createCache(0);
>>>>>>> f3acd09b
    }
}

void SnappyFile::createCache(size_t size)
{
    // TODO: only re-allocate if the current buffer is not big enough

    if (m_cache) {
        delete [] m_cache;
    }

    if (size) {
        m_cache = new char[size];
    } else {
        m_cache = NULL;
    }

    m_cachePtr = m_cache;
    m_cacheSize = size;
}

void SnappyFile::writeCompressedLength(size_t length)
{
    unsigned char buf[4];
    buf[0] = length & 0xff; length >>= 8;
    buf[1] = length & 0xff; length >>= 8;
    buf[2] = length & 0xff; length >>= 8;
    buf[3] = length & 0xff; length >>= 8;
    assert(length == 0);
    m_stream.write((const char *)buf, sizeof buf);
}

size_t SnappyFile::readCompressedLength()
{
    unsigned char buf[4];
    size_t length;
    m_stream.read((char *)buf, sizeof buf);
    if (m_stream.fail()) {
        length = 0;
    } else {
        length  =  (size_t)buf[0];
        length |= ((size_t)buf[1] <<  8);
        length |= ((size_t)buf[2] << 16);
        length |= ((size_t)buf[3] << 24);
    }
    return length;
}

bool SnappyFile::supportsOffsets() const
{
    return true;
}

File::Offset SnappyFile::currentOffset()
{
    m_currentOffset.offsetInChunk = m_cachePtr - m_cache;
    return m_currentOffset;
}

void SnappyFile::setCurrentOffset(const File::Offset &offset)
{
    // to remove eof bit
    m_stream.clear();
    // seek to the start of a chunk
    m_stream.seekg(offset.chunk, std::ios::beg);
    // load the chunk
    flushCache();
    assert(m_cacheSize >= offset.offsetInChunk);
    // seek within our cache to the correct location within the chunk
    m_cachePtr = m_cache + offset.offsetInChunk;

}

bool SnappyFile::rawSkip(unsigned length)
{
    if (endOfData()) {
        return false;
    }

    if (freeCacheSize() >= length) {
        m_cachePtr += length;
    } else {
        size_t sizeToRead = length;
        while (sizeToRead) {
            size_t chunkSize = std::min(freeCacheSize(), sizeToRead);
            m_cachePtr += chunkSize;
            sizeToRead -= chunkSize;
            if (sizeToRead > 0)
                flushCache();
            if (!m_cacheSize)
                break;
        }
    }

    return true;
}<|MERGE_RESOLUTION|>--- conflicted
+++ resolved
@@ -204,29 +204,6 @@
         ::snappy::RawCompress(m_cache, inputLength,
                               m_compressedCache, &compressedLength);
 
-<<<<<<< HEAD
-            writeCompressedLength(compressedLength);
-            m_stream.write(m_compressedCache, compressedLength);
-            m_cachePtr = m_cache;
-        }
-        assert(m_cachePtr == m_cache);
-    } else if (m_mode == File::Read) {
-        //assert(m_cachePtr == m_cache + m_cacheSize);
-        m_currentOffset.chunk = m_stream.tellg();
-        size_t compressedLength;
-        compressedLength = readCompressedLength();
-
-        if (compressedLength) {
-            m_stream.read((char*)m_compressedCache, compressedLength);
-            ::snappy::GetUncompressedLength(m_compressedCache, compressedLength,
-                                            &m_cacheSize);
-            createCache(m_cacheSize);
-            ::snappy::RawUncompress(m_compressedCache, compressedLength,
-                                    m_cache);
-        } else {
-            createCache(0);
-        }
-=======
         writeCompressedLength(compressedLength);
         m_stream.write(m_compressedCache, compressedLength);
         m_cachePtr = m_cache;
@@ -237,6 +214,7 @@
 void SnappyFile::flushReadCache()
 {
     //assert(m_cachePtr == m_cache + m_cacheSize);
+    m_currentOffset.chunk = m_stream.tellg();
     size_t compressedLength;
     compressedLength = readCompressedLength();
 
@@ -249,7 +227,6 @@
                                 m_cache);
     } else {
         createCache(0);
->>>>>>> f3acd09b
     }
 }
 
@@ -316,7 +293,7 @@
     // seek to the start of a chunk
     m_stream.seekg(offset.chunk, std::ios::beg);
     // load the chunk
-    flushCache();
+    flushReadCache();
     assert(m_cacheSize >= offset.offsetInChunk);
     // seek within our cache to the correct location within the chunk
     m_cachePtr = m_cache + offset.offsetInChunk;
@@ -337,10 +314,12 @@
             size_t chunkSize = std::min(freeCacheSize(), sizeToRead);
             m_cachePtr += chunkSize;
             sizeToRead -= chunkSize;
-            if (sizeToRead > 0)
-                flushCache();
-            if (!m_cacheSize)
+            if (sizeToRead > 0) {
+                flushReadCache();
+            }
+            if (!m_cacheSize) {
                 break;
+            }
         }
     }
 
