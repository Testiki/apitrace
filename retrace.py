##########################################################################
#
# Copyright 2010 VMware, Inc.
# All Rights Reserved.
#
# Permission is hereby granted, free of charge, to any person obtaining a copy
# of this software and associated documentation files (the "Software"), to deal
# in the Software without restriction, including without limitation the rights
# to use, copy, modify, merge, publish, distribute, sublicense, and/or sell
# copies of the Software, and to permit persons to whom the Software is
# furnished to do so, subject to the following conditions:
#
# The above copyright notice and this permission notice shall be included in
# all copies or substantial portions of the Software.
#
# THE SOFTWARE IS PROVIDED "AS IS", WITHOUT WARRANTY OF ANY KIND, EXPRESS OR
# IMPLIED, INCLUDING BUT NOT LIMITED TO THE WARRANTIES OF MERCHANTABILITY,
# FITNESS FOR A PARTICULAR PURPOSE AND NONINFRINGEMENT. IN NO EVENT SHALL THE
# AUTHORS OR COPYRIGHT HOLDERS BE LIABLE FOR ANY CLAIM, DAMAGES OR OTHER
# LIABILITY, WHETHER IN AN ACTION OF CONTRACT, TORT OR OTHERWISE, ARISING FROM,
# OUT OF OR IN CONNECTION WITH THE SOFTWARE OR THE USE OR OTHER DEALINGS IN
# THE SOFTWARE.
#
##########################################################################/


"""Generic retracing code generator."""


import sys

import specs.stdapi as stdapi
import specs.glapi as glapi


class ConstRemover(stdapi.Rebuilder):
    '''Type visitor which strips out const qualifiers from types.'''

    def visitConst(self, const):
        return const.type

    def visitOpaque(self, opaque):
        return opaque


def lookupHandle(handle, value):
    if handle.key is None:
        return "__%s_map[%s]" % (handle.name, value)
    else:
        key_name, key_type = handle.key
        return "__%s_map[%s][%s]" % (handle.name, key_name, value)


class ValueDeserializer(stdapi.Visitor):

    def visitLiteral(self, literal, lvalue, rvalue):
        print '    %s = (%s).to%s();' % (lvalue, rvalue, literal.kind)

    def visitConst(self, const, lvalue, rvalue):
        self.visit(const.type, lvalue, rvalue)

    def visitAlias(self, alias, lvalue, rvalue):
        self.visit(alias.type, lvalue, rvalue)
    
    def visitEnum(self, enum, lvalue, rvalue):
        print '    %s = (%s).toSInt();' % (lvalue, rvalue)

    def visitBitmask(self, bitmask, lvalue, rvalue):
        self.visit(bitmask.type, lvalue, rvalue)

    def visitArray(self, array, lvalue, rvalue):
        print '    const trace::Array *__a%s = dynamic_cast<const trace::Array *>(&%s);' % (array.tag, rvalue)
        print '    if (__a%s) {' % (array.tag)
        length = '__a%s->values.size()' % array.tag
        print '        %s = _allocator.alloc<%s>(%s);' % (lvalue, array.type, length)
        index = '__j' + array.tag
        print '        for (size_t {i} = 0; {i} < {length}; ++{i}) {{'.format(i = index, length = length)
        try:
            self.visit(array.type, '%s[%s]' % (lvalue, index), '*__a%s->values[%s]' % (array.tag, index))
        finally:
            print '        }'
            print '    } else {'
            print '        %s = NULL;' % lvalue
            print '    }'
    
    def visitPointer(self, pointer, lvalue, rvalue):
        print '    const trace::Array *__a%s = dynamic_cast<const trace::Array *>(&%s);' % (pointer.tag, rvalue)
        print '    if (__a%s) {' % (pointer.tag)
        print '        %s = _allocator.alloc<%s>();' % (lvalue, pointer.type)
        try:
            self.visit(pointer.type, '%s[0]' % (lvalue,), '*__a%s->values[0]' % (pointer.tag,))
        finally:
            print '    } else {'
            print '        %s = NULL;' % lvalue
            print '    }'

    def visitIntPointer(self, pointer, lvalue, rvalue):
        print '    %s = static_cast<%s>((%s).toPointer());' % (lvalue, pointer, rvalue)

    def visitLinearPointer(self, pointer, lvalue, rvalue):
        print '    %s = static_cast<%s>(retrace::toPointer(%s));' % (lvalue, pointer, rvalue)

    def visitHandle(self, handle, lvalue, rvalue):
        #OpaqueValueDeserializer().visit(handle.type, lvalue, rvalue);
        self.visit(handle.type, lvalue, rvalue);
        new_lvalue = lookupHandle(handle, lvalue)
        print '    if (retrace::verbosity >= 2) {'
        print '        std::cout << "%s " << size_t(%s) << " <- " << size_t(%s) << "\\n";' % (handle.name, lvalue, new_lvalue)
        print '    }'
        print '    %s = %s;' % (lvalue, new_lvalue)
    
    def visitBlob(self, blob, lvalue, rvalue):
        print '    %s = static_cast<%s>((%s).toPointer());' % (lvalue, blob, rvalue)
    
    def visitString(self, string, lvalue, rvalue):
        print '    %s = (%s)((%s).toString());' % (lvalue, string.expr, rvalue)


class OpaqueValueDeserializer(ValueDeserializer):
    '''Value extractor that also understands opaque values.

    Normally opaque values can't be retraced, unless they are being extracted
    in the context of handles.'''

    def visitOpaque(self, opaque, lvalue, rvalue):
        print '    %s = static_cast<%s>(retrace::toPointer(%s));' % (lvalue, opaque, rvalue)


class SwizzledValueRegistrator(stdapi.Visitor):
    '''Type visitor which will register (un)swizzled value pairs, to later be
    swizzled.'''

    def visitLiteral(self, literal, lvalue, rvalue):
        pass

    def visitAlias(self, alias, lvalue, rvalue):
        self.visit(alias.type, lvalue, rvalue)
    
    def visitEnum(self, enum, lvalue, rvalue):
        pass

    def visitBitmask(self, bitmask, lvalue, rvalue):
        pass

    def visitArray(self, array, lvalue, rvalue):
        print '    const trace::Array *__a%s = dynamic_cast<const trace::Array *>(&%s);' % (array.tag, rvalue)
        print '    if (__a%s) {' % (array.tag)
        length = '__a%s->values.size()' % array.tag
        index = '__j' + array.tag
        print '        for (size_t {i} = 0; {i} < {length}; ++{i}) {{'.format(i = index, length = length)
        try:
            self.visit(array.type, '%s[%s]' % (lvalue, index), '*__a%s->values[%s]' % (array.tag, index))
        finally:
            print '        }'
            print '    }'
    
    def visitPointer(self, pointer, lvalue, rvalue):
        print '    const trace::Array *__a%s = dynamic_cast<const trace::Array *>(&%s);' % (pointer.tag, rvalue)
        print '    if (__a%s) {' % (pointer.tag)
        try:
            self.visit(pointer.type, '%s[0]' % (lvalue,), '*__a%s->values[0]' % (pointer.tag,))
        finally:
            print '    }'
    
    def visitIntPointer(self, pointer, lvalue, rvalue):
        pass
    
    def visitLinearPointer(self, pointer, lvalue, rvalue):
        assert pointer.size is not None
        if pointer.size is not None:
            print r'    retrace::addRegion((%s).toUIntPtr(), %s, %s);' % (rvalue, lvalue, pointer.size)

    def visitHandle(self, handle, lvalue, rvalue):
        print '    %s __orig_result;' % handle.type
        OpaqueValueDeserializer().visit(handle.type, '__orig_result', rvalue);
        if handle.range is None:
            rvalue = "__orig_result"
            entry = lookupHandle(handle, rvalue) 
            print "    %s = %s;" % (entry, lvalue)
            print '    if (retrace::verbosity >= 2) {'
            print '        std::cout << "{handle.name} " << {rvalue} << " -> " << {lvalue} << "\\n";'.format(**locals())
            print '    }'
        else:
            i = '__h' + handle.tag
            lvalue = "%s + %s" % (lvalue, i)
            rvalue = "__orig_result + %s" % (i,)
            entry = lookupHandle(handle, rvalue) 
            print '    for ({handle.type} {i} = 0; {i} < {handle.range}; ++{i}) {{'.format(**locals())
            print '        {entry} = {lvalue};'.format(**locals())
            print '        if (retrace::verbosity >= 2) {'
            print '            std::cout << "{handle.name} " << ({rvalue}) << " -> " << ({lvalue}) << "\\n";'.format(**locals())
            print '        }'
            print '    }'
    
    def visitBlob(self, blob, lvalue, rvalue):
        pass
    
    def visitString(self, string, lvalue, rvalue):
        pass


class Retracer:

    def retraceFunction(self, function):
        print 'static void retrace_%s(trace::Call &call) {' % function.name
        self.retraceFunctionBody(function)
        print '}'
        print

    def retraceInterfaceMethod(self, interface, method):
        print 'static void retrace_%s__%s(trace::Call &call) {' % (interface.name, method.name)
        self.retraceInterfaceMethodBody(interface, method)
        print '}'
        print

    def retraceFunctionBody(self, function):
        if not function.sideeffects:
            print '    (void)call;'
            return

<<<<<<< HEAD
        self.deserializeArgs(function)
        
        self.invokeFunction(function)

        self.swizzleValues(function)

    def retraceInterfaceMethodBody(self, interface, method):
        if not method.sideeffects:
            print '    (void)call;'
            return

        self.deserializeThisPointer(interface)

        self.deserializeArgs(method)
        
        self.invokeInterfaceMethod(interface, method)

        self.swizzleValues(method)

    def deserializeThisPointer(self, interface):
        print '    %s *_this;' % (interface.name,)
        # FIXME

    def deserializeArgs(self, function):
=======
        print '    retrace::ScopedAllocator _allocator;'
        print '    (void)_allocator;'
>>>>>>> 5409d1eb
        success = True
        for arg in function.args:
            arg_type = ConstRemover().visit(arg.type)
            #print '    // %s ->  %s' % (arg.type, arg_type)
            print '    %s %s;' % (arg_type, arg.name)
            rvalue = 'call.arg(%u)' % (arg.index,)
            lvalue = arg.name
            try:
                self.extractArg(function, arg, arg_type, lvalue, rvalue)
            except NotImplementedError:
                success =  False
                print '    %s = 0; // FIXME' % arg.name

        if not success:
            print '    if (1) {'
            self.failFunction(function)
            if function.name[-1].islower():
                sys.stderr.write('warning: unsupported %s call\n' % function.name)
            print '    }'

    def swizzleValues(self, function):
        for arg in function.args:
            if arg.output:
                arg_type = ConstRemover().visit(arg.type)
                rvalue = 'call.arg(%u)' % (arg.index,)
                lvalue = arg.name
                try:
                    self.regiterSwizzledValue(arg_type, lvalue, rvalue)
                except NotImplementedError:
                    print '    // XXX: %s' % arg.name
        if function.type is not stdapi.Void:
            rvalue = '*call.ret'
            lvalue = '__result'
            try:
                self.regiterSwizzledValue(function.type, lvalue, rvalue)
            except NotImplementedError:
                print '    // XXX: result'

    def failFunction(self, function):
        print '    if (retrace::verbosity >= 0) {'
        print '        retrace::unsupported(call);'
        print '    }'
        print '    return;'

    def extractArg(self, function, arg, arg_type, lvalue, rvalue):
        ValueDeserializer().visit(arg_type, lvalue, rvalue)
    
    def extractOpaqueArg(self, function, arg, arg_type, lvalue, rvalue):
        OpaqueValueDeserializer().visit(arg_type, lvalue, rvalue)

    def regiterSwizzledValue(self, type, lvalue, rvalue):
        visitor = SwizzledValueRegistrator()
        visitor.visit(type, lvalue, rvalue)

    def invokeFunction(self, function):
        arg_names = ", ".join(function.argNames())
        if function.type is not stdapi.Void:
            print '    %s __result;' % (function.type)
            print '    __result = %s(%s);' % (function.name, arg_names)
            print '    (void)__result;'
        else:
            print '    %s(%s);' % (function.name, arg_names)

    def invokeInterfaceMethod(self, interface, method):
        arg_names = ", ".join(method.argNames())
        if method.type is not stdapi.Void:
            print '    %s __result;' % (method.type)
            print '    __result = _this->%s(%s);' % (method.name, arg_names)
            print '    (void)__result;'
        else:
            print '    _this->%s(%s);' % (method.name, arg_names)

    def filterFunction(self, function):
        return True

    table_name = 'retrace::callbacks'

    def retraceApi(self, api):

        print '#include "trace_parser.hpp"'
        print '#include "retrace.hpp"'
        print

        types = api.getAllTypes()
        handles = [type for type in types if isinstance(type, stdapi.Handle)]
        handle_names = set()
        for handle in handles:
            if handle.name not in handle_names:
                if handle.key is None:
                    print 'static retrace::map<%s> __%s_map;' % (handle.type, handle.name)
                else:
                    key_name, key_type = handle.key
                    print 'static std::map<%s, retrace::map<%s> > __%s_map;' % (key_type, handle.type, handle.name)
                handle_names.add(handle.name)
        print

        functions = filter(self.filterFunction, api.functions)
        for function in functions:
            self.retraceFunction(function)
        interfaces = api.getAllInterfaces()
        for interface in interfaces:
            for method in interface.iterMethods():
                self.retraceInterfaceMethod(interface, method)

        print 'const retrace::Entry %s[] = {' % self.table_name
        for function in functions:
            print '    {"%s", &retrace_%s},' % (function.name, function.name)
        for interface in interfaces:
            for method in interface.iterMethods():
                print '    {"%s::%s", &retrace_%s__%s},' % (interface.name, method.name, interface.name, method.name)
        print '    {NULL, NULL}'
        print '};'
        print
<|MERGE_RESOLUTION|>--- conflicted
+++ resolved
@@ -218,7 +218,6 @@
             print '    (void)call;'
             return
 
-<<<<<<< HEAD
         self.deserializeArgs(function)
         
         self.invokeFunction(function)
@@ -243,10 +242,8 @@
         # FIXME
 
     def deserializeArgs(self, function):
-=======
         print '    retrace::ScopedAllocator _allocator;'
         print '    (void)_allocator;'
->>>>>>> 5409d1eb
         success = True
         for arg in function.args:
             arg_type = ConstRemover().visit(arg.type)
