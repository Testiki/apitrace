/**************************************************************************
 *
 * Copyright 2012 VMware, Inc.
 * All Rights Reserved.
 *
 * Permission is hereby granted, free of charge, to any person obtaining a copy
 * of this software and associated documentation files (the "Software"), to deal
 * in the Software without restriction, including without limitation the rights
 * to use, copy, modify, merge, publish, distribute, sublicense, and/or sell
 * copies of the Software, and to permit persons to whom the Software is
 * furnished to do so, subject to the following conditions:
 *
 * The above copyright notice and this permission notice shall be included in
 * all copies or substantial portions of the Software.
 *
 * THE SOFTWARE IS PROVIDED "AS IS", WITHOUT WARRANTY OF ANY KIND, EXPRESS OR
 * IMPLIED, INCLUDING BUT NOT LIMITED TO THE WARRANTIES OF MERCHANTABILITY,
 * FITNESS FOR A PARTICULAR PURPOSE AND NONINFRINGEMENT. IN NO EVENT SHALL THE
 * AUTHORS OR COPYRIGHT HOLDERS BE LIABLE FOR ANY CLAIM, DAMAGES OR OTHER
 * LIABILITY, WHETHER IN AN ACTION OF CONTRACT, TORT OR OTHERWISE, ARISING FROM,
 * OUT OF OR IN CONNECTION WITH THE SOFTWARE OR THE USE OR OTHER DEALINGS IN
 * THE SOFTWARE.
 *
 **************************************************************************/

/*
 * Representation of call sets.
 *
 * Grammar:
 *
 *     set = '@' filename
 *         | range ( ',' ? range ) *
 *
 *     range = interval ( '/' frequency )
 *
 *     interval = '*'
 *              | number
 *              | start_number '-' end_number
 *
 *     frequency = divisor
 *               | "frame"
 *               | "rendertarget" | "fbo"
 *               | "render | "draw"
 *
 */

#ifndef _TRACE_CALLSET_HPP_
#define _TRACE_CALLSET_HPP_


#include <limits>
#include <list>

#include "trace_model.hpp"


namespace trace {


    // Should match Call::no
    typedef unsigned CallNo;


    // Aliases for call flags
    enum {
        FREQUENCY_NONE         = 0,
        FREQUENCY_FRAME        = CALL_FLAG_END_FRAME,
        FREQUENCY_RENDERTARGET = CALL_FLAG_END_FRAME | CALL_FLAG_SWAP_RENDERTARGET,
        FREQUENCY_RENDER       = CALL_FLAG_RENDER,
        FREQUENCY_ALL          = 0xffffffff
    };

    // A linear range of calls
    class CallRange
    {
    public:
        CallNo start;
        CallNo stop;
        CallNo step;
        CallFlags freq;

        CallRange(CallNo callNo) :
            start(callNo),
            stop(callNo),
            step(1),
            freq(FREQUENCY_ALL)
        {}

        CallRange(CallNo _start, CallNo _stop, CallNo _step = 1, CallFlags _freq = FREQUENCY_ALL) :
            start(_start),
            stop(_stop),
            step(_step),
            freq(_freq)
        {}

        bool
        contains(CallNo callNo, CallFlags callFlags) const {
            return callNo >= start &&
                   callNo <= stop &&
                   ((callNo - start) % step) == 0 &&
                   ((callFlags & freq) ||
                    freq == FREQUENCY_ALL);
        }
    };


    // A collection of call ranges
    class CallSet
    {
    private:
        CallRange limits;

    public:
        // TODO: use binary tree to speed up lookups
        typedef std::list< CallRange > RangeList;
        RangeList ranges;

        CallSet(): limits(std::numeric_limits<CallNo>::min(), std::numeric_limits<CallNo>::max()) {}

        CallSet(CallFlags freq);

        CallSet(const char *str);

        // Not empty set
        inline bool
        empty() const {
            return ranges.empty();
        }

        void
        addRange(const CallRange & range) {
            if (range.start <= range.stop &&
                range.freq != FREQUENCY_NONE) {

                if (empty()) {
                    limits.start = range.start;
                    limits.stop = range.stop;
                } else {
                    if (range.start < limits.start)
                        limits.start = range.start;
                    if (range.stop > limits.stop)
                        limits.stop = range.stop;
                }

                RangeList::iterator it = ranges.begin();
                while (it != ranges.end() && it->start < range.start) {
                    ++it;
                }

                ranges.insert(it, range);
            }
        }

        inline bool
        contains(CallNo callNo, CallFlags callFlags = FREQUENCY_ALL) const {
            if (empty()) {
                return false;
            }
            RangeList::const_iterator it;
            for (it = ranges.begin(); it != ranges.end() && it->start <= callNo; ++it) {
                if (it->contains(callNo, callFlags)) {
                    return true;
                }
            }
            return false;
        }

        inline bool
        contains(const trace::Call &call) {
            return contains(call.no, call.flags);
        }

<<<<<<< HEAD
        inline CallNo
        max() const {
            CallNo max = 0;

            if (!empty()) {
                RangeList::const_iterator it;
                for (it = ranges.begin(); it != ranges.end(); ++it) {
                    if (max < it->stop) {
                        max = it->stop;
                    }
                }
            }

            return max;
=======
        CallNo getFirst() {
            return limits.start;
        }

        CallNo getLast() {
            return limits.stop;
>>>>>>> cd3f69ef
        }
    };


    CallSet parse(const char *string);


} /* namespace trace */


#endif /* _TRACE_CALLSET_HPP_ */<|MERGE_RESOLUTION|>--- conflicted
+++ resolved
@@ -170,29 +170,12 @@
             return contains(call.no, call.flags);
         }
 
-<<<<<<< HEAD
-        inline CallNo
-        max() const {
-            CallNo max = 0;
-
-            if (!empty()) {
-                RangeList::const_iterator it;
-                for (it = ranges.begin(); it != ranges.end(); ++it) {
-                    if (max < it->stop) {
-                        max = it->stop;
-                    }
-                }
-            }
-
-            return max;
-=======
         CallNo getFirst() {
             return limits.start;
         }
 
         CallNo getLast() {
             return limits.stop;
->>>>>>> cd3f69ef
         }
     };
 
